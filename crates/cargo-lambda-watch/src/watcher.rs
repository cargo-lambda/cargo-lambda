--- conflicted
+++ resolved
@@ -23,11 +23,8 @@
     pub manifest_path: PathBuf,
     pub ignore_files: Vec<IgnoreFile>,
     pub no_reload: bool,
-<<<<<<< HEAD
     pub no_start: bool,
-=======
     pub env: HashMap<String, String>,
->>>>>>> ac4e72fc
 }
 
 pub(crate) async fn new(cmd: Command, wc: WatcherConfig) -> Result<Arc<Watchexec>, ServerError> {
